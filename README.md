<div align="center">
  <img src="https://media.discordapp.net/attachments/736466510888960020/760853915876327464/Sa.png?width=718&height=275"><br>
  <div>
    <a href="https://spotify-api.js.org"><img src="https://img.shields.io/badge/READ-DOCS-orange?style=for-the-badge"></a>
    <a href="https://github.com/spotify-api/spotify-api.js/"><img src="https://img.shields.io/github/repo-size/spotify-api/spotify-api.js?label=Size&style=for-the-badge"></a>
    <a href="https://www.npmjs.com/package/spotify-api.js"><img src="https://img.shields.io/npm/v/spotify-api.js?label=Version&style=for-the-badge"></a>
    <a href="https://discord.gg/FrduEZd"><img src="https://img.shields.io/discord/736099894963601438?label=Discord&style=for-the-badge"></a>
  </div><br>
</div>

# About

<<<<<<< HEAD
Spotify-api.js was initially started as an alternative for basic spotify api fetching! Then soon people needed upgrades, so we worked on it and we have made a fully working typed library for spotify api! This package still might have bugs which will be fixed in future slowly. You can create an issue now to fix it as soon as possible!
=======
Spotify-api.js is a promise based quick wrapper for spotify web api which covers the all the api endpoints!<br/>
You can join our discord server for additional support from [here](https://discord.gg/FrduEZd).<br/>
**WARNING:** Make sure you are using v6 of spotify-api.js as v5 has many bugs and axios security fix! Secondly docs is outdated and not meant for v6!
>>>>>>> 42d4f497

# Features 

- Full Typescript Support
- Object oriented
- Easy to learn
- Covers 90% of spotify api methods as javascript functions
- Works with browser too!

# Examples

## Getting started

Installing the package!

```sh
npm i spotify-api.js@latest
```

Getting your client id and client secret from [here](https://developer.spotify.com/dashboard/)

## Setting up Spotify Client!

```js
const Spotify = require("spotify-api.js");
const Auth = new Spotify.Auth();

const token = await Auth.get({
    clientId: "client id",
    clientSecret: "client secret",
});

const Client = new Spotify.Client(token);
```

## Getting a current user token!

Get a current user authorized token or just refresh to get a new one!

```js
const Spotify = require('spotify-api.js');
const Auth = new Spotify.Auth();

const Token = await Auth.refresh({
    clientId: 'id', // Your app client id
    clientSecret: 'secret', // Your app client secret
    code: 'token or code', // To get new one, enter the code received by spotify api or to refresh to get a new one, enter the refreshToken!
    redirectUrl: 'redirect uri' // Redirect uri which you used while auth, which is only for verification
});

console.log(Token.accessToken);
```

## UserClient and UserPlayer

Spotify-api.js newer version helps you access the current user and its player efficiently.

```js
const Client = new Spotify.Client("USERTOKEN");
const User = Client.user;

User.followArtist("SOME ARTIST ID");
```

And most of the player methods of the current user are not tested as it needs spotify premium. So if you found any kind of bugs please create an issue!

## Caching

We have built an easy cache system to prevent you from spamming the spotify api!

> Note: By Default cache option is turned off to prevent unwanted memory leak so we recommend you to only use it in case of high usage.

```js
const Spotify = require('spotify-api.js');

// Defining cache options
const DefaultCacheOptions = {
    cacheTracks: true, // incase I only want to cache the tracks only I will this to true
    cacheUsers: false,
    cacheCategories: false,
    cacheEpisodes: false,
    cacheShows: false,
    cachePlaylists: false,
    cacheArtists: false,
    cacheAlbums: false,
    cacheCurrentUser: false,
    cacheFollowers: null
};

const client = new Spotify.Client("TOKEN", DefaultCacheOptions) // passing the cache options
await client.tracks.get("ID"); // The track is now cached
client.cache.tracks.get("ID"); // Returns TrackStructure which is been fetched previously else will return null
await client.tracks.get("ID"); // Second time using the function will return cache one
await client.tracks.get("ID", true); // Using second param will force fetch instead of searching cache!
```

Incase if you have selected cacheCurrentUser option, the client will fetch and cache the current user details on the client start so sometimes the program will start early before client caches so you can do something like this!

```js
const Client = new Spotify.Client("USER_TOKEN", { cacheCurrentuser: true });

function onCacheReady(){
    console.log('Client cache is ready!');
}

if(!Client.madeCache) Client.cacheOnReady = onCacheReady;
else onCacheReady();
```

There is a small event for caching! You can view up those in the v7 docs!

<<<<<<< HEAD
# readme to be updated...
=======
Currently the package might have bugs so kindly make issues to fix in upcomming versions and there is a lack of documentation which will also be released in the next version! For further doubts join our discord server!

>>>>>>> 42d4f497
<|MERGE_RESOLUTION|>--- conflicted
+++ resolved
@@ -8,86 +8,133 @@
   </div><br>
 </div>
 
-# About
+# Quick Intro
 
-<<<<<<< HEAD
-Spotify-api.js was initially started as an alternative for basic spotify api fetching! Then soon people needed upgrades, so we worked on it and we have made a fully working typed library for spotify api! This package still might have bugs which will be fixed in future slowly. You can create an issue now to fix it as soon as possible!
-=======
 Spotify-api.js is a promise based quick wrapper for spotify web api which covers the all the api endpoints!<br/>
 You can join our discord server for additional support from [here](https://discord.gg/FrduEZd).<br/>
 **WARNING:** Make sure you are using v6 of spotify-api.js as v5 has many bugs and axios security fix! Secondly docs is outdated and not meant for v6!
->>>>>>> 42d4f497
 
-# Features 
+# Installation
 
-- Full Typescript Support
-- Object oriented
-- Easy to learn
-- Covers 90% of spotify api methods as javascript functions
-- Works with browser too!
-
-# Examples
-
-## Getting started
-
-Installing the package!
-
-```sh
-npm i spotify-api.js@latest
+```bash
+npm i spotify-api.js
 ```
 
-Getting your client id and client secret from [here](https://developer.spotify.com/dashboard/)
+# Getting Started
 
-## Setting up Spotify Client!
+Please make an App from here https://developer.spotify.com/dashboard/
+
+# Contents
+
+- [Client](https://spotify-api.js.org/#/docs/class/Client)
+- [Authorization](https://spotify-api.js.org/#/docs/class/Auth)
+- [Current user client](https://spotify-api.js.org/#/docs/class/UserClient)
+- [Current user player](https://spotify-api.js.org/#/docs/class/UserPlayer)
+
+# Getting Access Token
 
 ```js
 const Spotify = require("spotify-api.js");
 const Auth = new Spotify.Auth();
 
 const token = await Auth.get({
-    clientId: "client id",
-    clientSecret: "client secret",
-});
+    client_id: "client id",
+    client_secret: "client secret",
+}); // Will return a promise of token 
 
-const Client = new Spotify.Client(token);
+console.log(token); // Spotify resets its token each every 1-5 minutes to prevent api spam!
 ```
 
-## Getting a current user token!
+> Remember that you need scoped token for Client.user and Client.user.player which uses current user api endpoints...
 
-Get a current user authorized token or just refresh to get a new one!
+# Examples
+
+These are just some small examples, you can view the docs for a more brief documentation...
+
+## Tracks
+
+```js
+const track = await spotify.tracks.search("oh my god by alec benjamin", { limit: 1 }); // Searches for the track and limit will be 20 by default
+const advanced = await spotify.tracks.search("oh my god by alec benjamin", { limit: 1, advanced: true, }); // Same but this will return a `codeImage` and `dominantColor` key with it!
+const get = await spotify.tracks.get("track id"); // Get tracks by id...
+const audioAnalysis = await spotify.tracks.audioAnalysis("track id"); // Get audio analysis of the track
+const audioFeatures = await spotify.tracks.audioFeatures("track id"); // Get audio features of the track
+```
+
+## Artists
+
+```js
+const artist = await spotify.artists.search("alec benjamin", { limit: 1 }); // Searches for the artist with a default limit as 1...
+const advanced = await spotify.artists.search("alec benjamin", { limit: 1, advanced: true, }); // Returns a `dominantColor` and `codeImage` key with the response../
+const get = await spotify.artists.get("artist id"); // Get artists by id. Has advanced option too...
+const albums = await spotify.artists.getAlbums("artist id"); // Get artist albums by id. Has advanced and limit option too...
+const topTracks = await spotify.artists.topTracks("artist id"); // Returns top tracks of the artist. Has advanced and limit option too...
+const relatedArtists = await spotify.artists.relatedArtists("artist id"); // Returns related artists. Has advanced and limit option too...
+```
+
+## Albums
+
+```js
+const album = await spotify.albums.search("these two windows", { limit: 1 }); // Searches for an album. Has advanced option too...
+const get = await spotify.albums.get("album id"); // Get album by id...
+const tracks = await spotify.albums.getTracks("album id", { limit: 5 }); // Get all tracks of an album. Has advanced option too...
+```
+
+## Users
+
+```js
+const user = await spotify.users.get("id"); // Returns the user details by id...
+```
+
+## Playlists
+
+```js
+const playlist = await spotify.playlists.get("id"); // Get playlist data by id
+const tracks = await spotify.playlists.getTracks("id", { limit: 1 }); // Get all tracks in an album by id. Has advanced option too...
+```
+
+# Examples
+
+## Advanced Option
+
+Take the following code for example
+
+```js
+const { Client } = require("spotify-api.js"); // Import package
+const spotify = new Client("token"); // Load client with token or using oauth
+
+const track = await spotify.tracks.search("oh my god by alec benjamin", {
+    limit: 1,
+    advanced: true,
+}); // Search albums
+console.log(track[0].codeImage); // Get the code image for advanced...
+console.log(track[0].dominantColor); // Get the dominant color... Returns { hex: string, rgb: [r, g, b, a] }
+```
+
+**Code Image:**<br/>
+<img src = "https://scannables.scdn.co/uri/plain/jpeg/786a95/white/1080/spotify:track:44I5NYJ7CGEcaLOuG2zJsU" width = '600' height = "150"></img>
+
+## Getting scoped token
+
+To refresh or to get a scoped token
 
 ```js
 const Spotify = require('spotify-api.js');
-const Auth = new Spotify.Auth();
+const auth = new Spotify.Auth();
 
-const Token = await Auth.refresh({
-    clientId: 'id', // Your app client id
-    clientSecret: 'secret', // Your app client secret
-    code: 'token or code', // To get new one, enter the code received by spotify api or to refresh to get a new one, enter the refreshToken!
-    redirectUrl: 'redirect uri' // Redirect uri which you used while auth, which is only for verification
+const { refresh_token } = auth.refresh({
+    client_id: 'id', // Your app client id
+    client_secret: 'secret', // Your app client secret
+    code: 'token or code', // The code you received from the search query. You can use refresh token to get new access_token also
+    redirect_uri: 'redirect uri' // Redirect uri which you used while auth, which is only for verification
 });
-
-console.log(Token.accessToken);
 ```
-
-## UserClient and UserPlayer
-
-Spotify-api.js newer version helps you access the current user and its player efficiently.
-
-```js
-const Client = new Spotify.Client("USERTOKEN");
-const User = Client.user;
-
-User.followArtist("SOME ARTIST ID");
-```
-
-And most of the player methods of the current user are not tested as it needs spotify premium. So if you found any kind of bugs please create an issue!
 
 ## Caching
 
 We have built an easy cache system to prevent you from spamming the spotify api!
 
-> Note: By Default cache option is turned off to prevent unwanted memory leak so we recommend you to only use it in case of high usage.
+> Note : By Default cache option is turned off to prevent unwanted memory leak so we recommend you to only use it in case of high usage.
 
 ```js
 const Spotify = require('spotify-api.js');
@@ -113,24 +160,6 @@
 await client.tracks.get("ID", true); // Using second param will force fetch instead of searching cache!
 ```
 
-Incase if you have selected cacheCurrentUser option, the client will fetch and cache the current user details on the client start so sometimes the program will start early before client caches so you can do something like this!
+# Important
 
-```js
-const Client = new Spotify.Client("USER_TOKEN", { cacheCurrentuser: true });
-
-function onCacheReady(){
-    console.log('Client cache is ready!');
-}
-
-if(!Client.madeCache) Client.cacheOnReady = onCacheReady;
-else onCacheReady();
-```
-
-There is a small event for caching! You can view up those in the v7 docs!
-
-<<<<<<< HEAD
-# readme to be updated...
-=======
-Currently the package might have bugs so kindly make issues to fix in upcomming versions and there is a lack of documentation which will also be released in the next version! For further doubts join our discord server!
-
->>>>>>> 42d4f497
+Currently the package might have bugs so kindly make issues to fix in upcomming versions and there is a lack of documentation which will also be released in the next version! For further doubts join our discord server!